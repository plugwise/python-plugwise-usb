--- conflicted
+++ resolved
@@ -93,11 +93,7 @@
 
     @property
     def registry(self) -> list[str]:
-<<<<<<< HEAD
-        """Return dictionary with all joined nodes."""
-=======
         """Return list with mac's of all joined nodes."""
->>>>>>> b0eb7090
         return deepcopy(self._registry)
 
     @property
