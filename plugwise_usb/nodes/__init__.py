--- conflicted
+++ resolved
@@ -453,8 +453,7 @@
             )
             _LOGGER.warning('Unavailable due to missing node_info_update')
             await self._available_update_state(False)
-<<<<<<< HEAD
-            return False
+            return None
         self._last_update = datetime.utcnow()
         
         if node_info.mac_decoded != self.mac:
@@ -462,9 +461,7 @@
                 f"Incorrect node_info {node_info.mac_decoded} " +
                 f"!= {self.mac}, id={node_info}"
             )
-=======
             return self._node_info
->>>>>>> 902dd2de
 
         await self._available_update_state(True)
         self._node_info_update_state(
@@ -617,14 +614,7 @@
                     + f"not supported for {self.mac}"
                 )
             if feature == NodeFeature.INFO:
-<<<<<<< HEAD
-                # Only request node info when information is > 5 minutes old
-                if not self.skip_update(self._node_info, 300) or not self.available:
-                    await self.node_info_update(None)
-                states[NodeFeature.INFO] = self._node_info
-=======
                 states[NodeFeature.INFO] = await self.node_info_update()
->>>>>>> 902dd2de
             elif feature == NodeFeature.AVAILABLE:
                 states[NodeFeature.AVAILABLE] = self.available
             elif feature == NodeFeature.PING:
