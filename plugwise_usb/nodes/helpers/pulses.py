--- conflicted
+++ resolved
@@ -263,39 +263,6 @@
 
         if not self._log_production:
             return
-<<<<<<< HEAD
-
-        # Rollover of logs first
-        if (
-            self._rollover_log_consumption
-            and pulses_consumed <= self._pulses_consumption
-        ):
-            self._rollover_log_consumption = False
-        if (
-            self._log_production
-            and self._rollover_log_production
-            and self._pulses_production >= pulses_produced
-        ):
-            self._rollover_log_production = False
-
-        # Rollover of pulses first
-        if pulses_consumed < self._pulses_consumption:
-            _LOGGER.debug("update_pulse_counter | %s | pulses_consumed=%s, _pulses_consumption=%s", self._mac, pulses_consumed, self._pulses_consumption)
-            self._rollover_pulses_consumption = True
-        elif self._log_interval_consumption is not None and timestamp > (
-                self._next_log_consumption_timestamp
-        ):
-            _LOGGER.debug("update_pulse_counter | %s | _log_interval_consumption=%s, timestamp=%s, _next_log_consumption_timestamp=%s", self._mac, self._log_interval_consumption, timestamp, self._next_log_consumption_timestamp)
-            self._rollover_pulses_consumption = True
-
-        if self._log_production:
-            if self._pulses_production < pulses_produced:
-                self._rollover_pulses_production = True
-            elif (
-                    self._next_log_production_timestamp is not None
-                    and self._log_interval_production is not None
-                    and (timestamp > self._next_log_production_timestamp)
-=======
         if self._last_log_production_timestamp is None or self._next_log_production_timestamp is None:
             # Unable to determine rollover
             return
@@ -323,7 +290,6 @@
             elif (
                 self._first_empty_log_address == address
                 and (self._first_empty_log_slot is None or self._first_empty_log_slot < slot)
->>>>>>> e863d54c
             ):
                 self._first_empty_log_slot = slot
                 recalc = True
@@ -346,17 +312,10 @@
         """Store pulse log."""
         log_record = PulseLogRecord(timestamp, pulses, CONSUMED)
         if not self._add_log_record(address, slot, log_record):
-<<<<<<< HEAD
-            self._update_log_references(address, slot)
-            self._update_log_rollover(address, slot)
-            return False
-        
-=======
             if not self._log_exists(address, slot):
                 return False
             if address != self._last_log_address and slot != self._last_log_slot:
                 return False
->>>>>>> e863d54c
         self._update_log_direction(address, slot, timestamp)
         self._update_log_references(address, slot)
         self._update_log_interval()
@@ -442,35 +401,6 @@
             elif self._log_production is None:
                 self._log_production = False
 
-<<<<<<< HEAD
-    def _update_log_rollover(self, address: int, slot: int) -> None:
-        if self._last_update is None:
-            return
-        if self._logs is None:
-            return
-        if (
-            self._next_log_consumption_timestamp is not None
-            and self._rollover_pulses_consumption
-            and self._next_log_consumption_timestamp > self._last_update
-        ):
-            self._rollover_pulses_consumption = False
-
-        if (
-            self._next_log_production_timestamp is not None
-            and self._rollover_pulses_production
-            and self._next_log_production_timestamp > self._last_update
-        ):
-            self._rollover_pulses_production = False
-
-        log = self._get_log(address, slot)
-        if log.timestamp > self._last_update:
-            if log.is_consumption:
-                self._rollover_log_consumption = True
-            else:
-                self._rollover_log_production = True
-
-=======
->>>>>>> e863d54c
     def _update_log_interval(self) -> None:
         """Update the detected log interval based on the most recent two logs."""
         if self._logs is None or self._log_production is None:
@@ -644,34 +574,16 @@
 
     def _update_log_references(self, address: int, slot: int) -> None:
         """Update next expected log timestamps."""
-<<<<<<< HEAD
-        if (log_record := self._get_log(address, slot)) is None:
-            return
-
-        log_time_stamp = log_record.timestamp
-=======
         log_time_stamp = self._logs[address][slot].timestamp
         is_consumption = self._logs[address][slot].is_consumption
->>>>>>> e863d54c
 
         # Update log references
         self._update_first_log_reference(address, slot, log_time_stamp, is_consumption)
         self._update_last_log_reference(address, slot, log_time_stamp, is_consumption)
 
-<<<<<<< HEAD
-        if log_record.is_consumption:
-            # Consumption
-            self._update_first_consumption_log_reference(
-                address, slot, log_time_stamp
-            )
-            self._update_last_consumption_log_reference(
-                address, slot, log_time_stamp
-            )
-=======
         if is_consumption:
             self._update_first_consumption_log_reference(address, slot, log_time_stamp)
             self._update_last_consumption_log_reference(address, slot, log_time_stamp)
->>>>>>> e863d54c
         else:
             # production
             self._update_first_production_log_reference(address, slot, log_time_stamp)
@@ -749,19 +661,6 @@
             return None
 
         # Collect any missing address in current range
-<<<<<<< HEAD
-        for address in range(last_address - 1, first_address, -1):
-            if address in missing:
-                continue
-            for slot in range(4, 0, -1):
-                if (log := self._get_log(address, slot)) is not None:
-                    if log.timestamp <= from_timestamp:
-                        return missing
-                else:
-                    missing.append(address)
-                    break
-                
-=======
         address = last_address
         slot = last_slot
         while not (address == first_address and slot == first_slot):
@@ -774,7 +673,6 @@
             if self._logs[address][slot].timestamp <= from_timestamp:
                 break
 
->>>>>>> e863d54c
         # return missing logs in range first
         if len(missing) > 0:
             _LOGGER.warning("_logs_missing | %s | missing in range=%s", self._mac, missing)
@@ -814,29 +712,9 @@
                 missing.append(address)
             calculated_timestamp -= timedelta(minutes=log_interval)
             address, slot = calc_log_address(address, slot, -1)
-<<<<<<< HEAD
-            calculated_timestamp -= timedelta(hours=1)
-            
-        # calculate missing log addresses after to last collected log until now
-        address, slot = (last_address, last_slot)
-        calculated_timestamp = self.logs[last_address][last_slot].timestamp
-
-        now_timestamp = datetime.now(timezone.utc)
-        if (last_timediff := now_timestamp - calculated_timestamp) > timedelta(hours=1):
-            _LOGGER.warning('%s last logdata %d/%d lies %s in the past', self._mac, address, slot, str(last_timediff))
-        while calculated_timestamp < now_timestamp:
-            if not self._log_exists(address, slot) and address not in missing:
-                missing.append(address)
-            address, slot = calc_log_address(address, slot, +1)
-            calculated_timestamp += timedelta(hours=1)         
-        if len(missing) > 0:
-            missing.sort(reverse=True)
-            _LOGGER.debug("_logs_missing | %s | calculated missing=%s", self._mac, missing)
-=======
 
         missing.sort(reverse=True)
         _LOGGER.debug("_logs_missing | %s | calculated missing=%s", self._mac, missing)
->>>>>>> e863d54c
         return missing
 
     def _last_known_duration(self) -> timedelta:
